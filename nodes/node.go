--- conflicted
+++ resolved
@@ -33,16 +33,7 @@
 	// a map of node kinds overriding the default global runtime.
 	NonDefaultRuntimes = map[string]string{}
 
-<<<<<<< HEAD
-	// DefaultCredentials holds default username and password per each kind.
-	defaultCredentials = map[string][]string{}
-=======
-	DefaultConfigTemplates = map[string]string{
-		"vr-sros": "",
-	}
->>>>>>> 0d07440c
-
-	// ErrCommandExecError is an error returned when a command is failed to execute on a given node.
+  // ErrCommandExecError is an error returned when a command is failed to execute on a given node.
 	ErrCommandExecError = errors.New("command execution error")
 )
 
