// Copyright 2020 Nokia
// Licensed under the BSD 3-Clause License.
// SPDX-License-Identifier: BSD-3-Clause

package clab

import (
	"bufio"
	"context"
	"fmt"
	"os"
	"path/filepath"
	"runtime"
	"sort"
	"strings"
	"syscall"

	"github.com/mitchellh/go-homedir"
	log "github.com/sirupsen/logrus"
	"github.com/srl-labs/containerlab/nodes"
	clabRuntimes "github.com/srl-labs/containerlab/runtime"
	"github.com/srl-labs/containerlab/types"
	"github.com/srl-labs/containerlab/utils"
	"github.com/vishvananda/netlink"
)

const (
	// prefix is used to distinct containerlab created files/dirs/containers
	defaultPrefix = "clab"
	// a name of a docker network that nodes management interfaces connect to
	dockerNetName     = "clab"
	dockerNetIPv4Addr = "172.20.20.0/24"
	dockerNetIPv6Addr = "2001:172:20:20::/64"
	// NSPath value assigned to host interfaces
	hostNSPath = "__host"
	// veth link mtu
	defaultVethLinkMTU = 9500
	// containerlab's reserved OUI
	clabOUI = "aa:c1:ab"
)

// supported kinds
var kinds = []string{
	"srl",
	"ceos",
	"crpd",
	"sonic-vs",
	"vr-n9kv",
	"vr-sros",
	"vr-vmx",
	"vr-xrv",
	"vr-xrv9k",
	"vr-veos",
	"vr-pan",
	"vr-csr",
	"vr-ros",
	"linux",
	"bridge",
	"ovs-bridge",
	"mysocketio",
	"host",
	"cvx",
}

// Config defines lab configuration as it is provided in the YAML file
type Config struct {
	Name       string          `json:"name,omitempty"`
	Prefix     *string         `json:"prefix,omitempty"`
	Mgmt       *types.MgmtNet  `json:"mgmt,omitempty"`
	Topology   *types.Topology `json:"topology,omitempty"`
	ConfigPath string          `yaml:"config_path,omitempty"`
}

// ParseTopology parses the lab topology
func (c *CLab) parseTopology() error {
	log.Infof("Parsing & checking topology file: %s", c.TopoFile.fullName)
	log.Debugf("Lab name: %s", c.Config.Name)

	if c.Config.ConfigPath == "" {
		c.Config.ConfigPath, _ = filepath.Abs(os.Getenv("PWD"))
	}
	if c.Config.Prefix == nil {
		c.Config.Prefix = new(string)
		*c.Config.Prefix = defaultPrefix
	}

	c.Dir = new(Directory)
	labDir := c.Config.Name
	if c.Config.Prefix != nil && *c.Config.Prefix != "" {
		labDir = strings.Join([]string{*c.Config.Prefix, c.Config.Name}, "-")
	}
	c.Dir.Lab = filepath.Join(c.Config.ConfigPath, labDir)

	c.Dir.LabCA = filepath.Join(c.Dir.Lab, "ca")
	c.Dir.LabCARoot = filepath.Join(c.Dir.LabCA, "root")
	c.Dir.LabGraph = filepath.Join(c.Dir.Lab, "graph")

	// initialize Nodes and Links variable
	c.Nodes = make(map[string]nodes.Node)
	c.Links = make(map[int]*types.Link)

	// initialize the Node information from the topology map
	nodeNames := make([]string, 0, len(c.Config.Topology.Nodes))
	for nodeName := range c.Config.Topology.Nodes {
		nodeNames = append(nodeNames, nodeName)
	}
	sort.Strings(nodeNames)

	// collect node runtimes in a map[NodeName] -> RuntimeName
	var nodeRuntimes = make(map[string]string)

	for nodeName, topologyNode := range c.Config.Topology.Nodes {
		// this case is when runtime was overridden at the node level
		if r := c.Config.Topology.GetNodeRuntime(nodeName); r != "" {
			nodeRuntimes[nodeName] = r
			continue
		}

		// this case if for non-default runtimes overriding the global default
		if r, ok := nodes.NonDefaultRuntimes[topologyNode.GetKind()]; ok {
			nodeRuntimes[nodeName] = r
			continue
		}

		// saving the global default runtime
		nodeRuntimes[nodeName] = c.globalRuntime
	}

	// initialize any extra runtimes
	for _, r := range nodeRuntimes {
		// this is the case for already init'ed runtimes
		if _, ok := c.Runtimes[r]; ok {
			continue
		}

		if rInit, ok := clabRuntimes.ContainerRuntimes[r]; ok {

			newRuntime := rInit()
			defaultConfig := c.Runtimes[c.globalRuntime].Config()
			err := newRuntime.Init(
				clabRuntimes.WithConfig(&defaultConfig),
			)
			if err != nil {
				return fmt.Errorf("failed to init the container runtime: %s", err)
			}

			c.Runtimes[r] = newRuntime
		}
	}

	var err error
	for idx, nodeName := range nodeNames {
		err = c.NewNode(nodeName, nodeRuntimes[nodeName], c.Config.Topology.Nodes[nodeName], idx)
		if err != nil {
			return err
		}
	}
	for i, l := range c.Config.Topology.Links {
		// i represents the endpoint integer and l provide the link struct
		c.Links[i] = c.NewLink(l)
	}

	// set any containerlab defaults after we've parsed the input
	c.setDefaults()

	return nil
}

// NewNode initializes a new node object
func (c *CLab) NewNode(nodeName, nodeRuntime string, nodeDef *types.NodeDefinition, idx int) error {
	nodeCfg, err := c.createNodeCfg(nodeName, nodeDef, idx)
	if err != nil {
		return err
	}

	// Init
	nodeInitializer, ok := nodes.Nodes[nodeCfg.Kind]
	if !ok {
		return fmt.Errorf("node %q refers to a kind %q which is not supported. Supported kinds are %q", nodeCfg.ShortName, nodeCfg.Kind, kinds)
	}
	n := nodeInitializer()
	// Init

	err = n.Init(nodeCfg, nodes.WithRuntime(c.Runtimes[nodeRuntime]), nodes.WithMgmtNet(c.Config.Mgmt))
	if err != nil {
		log.Errorf("failed to initialize node %q: %v", nodeCfg.ShortName, err)
		return fmt.Errorf("failed to initialize node %q: %v", nodeCfg.ShortName, err)
	}

	n.Config().Labels = utils.MergeStringMaps(n.Config().Labels, map[string]string{
		"containerlab":      c.Config.Name,
		"clab-node-name":    n.Config().ShortName,
		"clab-node-kind":    n.Config().Kind,
		"clab-node-type":    n.Config().NodeType,
		"clab-node-group":   n.Config().Group,
		"clab-node-lab-dir": n.Config().LabDir,
		"clab-topo-file":    c.TopoFile.path,
	})
	c.Nodes[nodeName] = n

	return nil
}

func (c *CLab) createNodeCfg(nodeName string, nodeDef *types.NodeDefinition, idx int) (*types.NodeConfig, error) {
	longName := strings.Join([]string{c.Config.Name, nodeName}, "-")
	if c.Config.Prefix != nil && *c.Config.Prefix != "" {
		longName = strings.Join([]string{*c.Config.Prefix, longName}, "-")
	}
	nodeCfg := &types.NodeConfig{
		ShortName:       nodeName,
		LongName:        longName,
		Fqdn:            strings.Join([]string{nodeName, c.Config.Name, ".io"}, "."),
		LabDir:          filepath.Join(c.Dir.Lab, nodeName),
		Index:           idx,
		Group:           c.Config.Topology.GetNodeGroup(nodeName),
		Kind:            strings.ToLower(c.Config.Topology.GetNodeKind(nodeName)),
		NodeType:        c.Config.Topology.GetNodeType(nodeName),
		Position:        c.Config.Topology.GetNodePosition(nodeName),
		Image:           c.Config.Topology.GetNodeImage(nodeName),
		User:            c.Config.Topology.GetNodeUser(nodeName),
		Cmd:             c.Config.Topology.GetNodeCmd(nodeName),
		Env:             c.Config.Topology.GetNodeEnv(nodeName),
		NetworkMode:     strings.ToLower(c.Config.Topology.GetNodeNetworkMode(nodeName)),
		MgmtIPv4Address: nodeDef.GetMgmtIPv4(),
		MgmtIPv6Address: nodeDef.GetMgmtIPv6(),
		Publish:         c.Config.Topology.GetNodePublish(nodeName),
		Sysctls:         make(map[string]string),
		Endpoints:       make([]*types.Endpoint, 0),
		Sandbox:         c.Config.Topology.GetNodeSandbox(nodeName),
		Kernel:          c.Config.Topology.GetNodeKernel(nodeName),
		Runtime:         c.Config.Topology.GetNodeRuntime(nodeName),
		CPU:             c.Config.Topology.GetNodeCPU(nodeName),
		RAM:             c.Config.Topology.GetNodeRAM(nodeName),
	}

	log.Debugf("node config: %+v", nodeCfg)
	var err error
	// initialize config
	nodeCfg.StartupConfig, err = c.Config.Topology.GetNodeStartupConfig(nodeCfg.ShortName)
	if err != nil {
		return nil, err
	}
<<<<<<< HEAD
	// Get optional startup delay
	// JvB note this code could be refactored to lookup the node once, instead of
	// every GetNodeXXX method
	nodeCfg.StartupDelay = c.Config.Topology.GetNodeStartupDelay(nodeCfg.ShortName)
=======
	nodeCfg.EnforceStartupConfig = c.Config.Topology.GetNodeEnforceStartupConfig(nodeCfg.ShortName)
>>>>>>> 9c63bd68

	// initialize license field
	nodeCfg.License, err = c.Config.Topology.GetNodeLicense(nodeCfg.ShortName)
	if err != nil {
		return nil, err
	}
	// initialize bind mounts
	binds := c.Config.Topology.GetNodeBinds(nodeName)
	err = resolveBindPaths(binds, nodeCfg.LabDir)
	if err != nil {
		return nil, err
	}
	nodeCfg.Binds = binds
	nodeCfg.PortSet, nodeCfg.PortBindings, err = c.Config.Topology.GetNodePorts(nodeName)
	if err != nil {
		return nil, err
	}
	nodeCfg.Labels = c.Config.Topology.GetNodeLabels(nodeCfg.ShortName)

	nodeCfg.Config = c.Config.Topology.GetNodeConfigDispatcher(nodeCfg.ShortName)

	return nodeCfg, nil
}

// NewLink initializes a new link object
func (c *CLab) NewLink(l *types.LinkConfig) *types.Link {
	if len(l.Endpoints) != 2 {
		log.Fatalf("endpoint %q has wrong syntax, unexpected number of items", l.Endpoints)
	}

	return &types.Link{
		A:      c.NewEndpoint(l.Endpoints[0]),
		B:      c.NewEndpoint(l.Endpoints[1]),
		MTU:    defaultVethLinkMTU,
		Labels: l.Labels,
		Vars:   l.Vars,
	}
}

// NewEndpoint initializes a new endpoint object
func (c *CLab) NewEndpoint(e string) *types.Endpoint {
	// initialize a new endpoint
	endpoint := new(types.Endpoint)

	// split the string to get node name and endpoint name
	split := strings.Split(e, ":")
	if len(split) != 2 {
		log.Fatalf("endpoint %s has wrong syntax", e) // skipcq: GO-S0904
	}
	nName := split[0] // node name

	// initialize the endpoint name based on the split function
	endpoint.EndpointName = split[1] // endpoint name
	if len(endpoint.EndpointName) > 15 {
		log.Fatalf("interface '%s' name exceeds maximum length of 15 characters", endpoint.EndpointName)
	}
	// generate unique MAC
	endpoint.MAC = utils.GenMac(clabOUI)

	// search the node pointer for a node name referenced in endpoint section
	switch nName {
	// "host" is a special reference to host namespace
	// for which we create an special Node with kind "host"
	case "host":
		endpoint.Node = &types.NodeConfig{
			Kind:      "host",
			ShortName: "host",
			NSPath:    hostNSPath,
		}
	// mgmt-net is a special reference to a bridge of the docker network
	// that is used as the management network
	case "mgmt-net":
		endpoint.Node = &types.NodeConfig{
			Kind:      "bridge",
			ShortName: "mgmt-net",
		}
	default:
		c.m.Lock()
		if n, ok := c.Nodes[nName]; ok {
			endpoint.Node = n.Config()
			n.Config().Endpoints = append(n.Config().Endpoints, endpoint)
		}
		c.m.Unlock()
	}

	// stop the deployment if the matching node element was not found
	// "host" node name is an exception, it may exist without a matching node
	if endpoint.Node == nil {
		log.Fatalf("not all nodes are specified in the 'topology.nodes' section or the names don't match in the 'links.endpoints' section: %s", nName) // skipcq: GO-S0904
	}

	return endpoint
}

// CheckTopologyDefinition runs topology checks and returns any errors found
func (c *CLab) CheckTopologyDefinition(ctx context.Context) error {
	var err error
	if err = c.verifyBridgesExist(); err != nil {
		return err
	}
	if err = c.verifyLinks(); err != nil {
		return err
	}
	if err = c.verifyRootNetnsInterfaceUniqueness(); err != nil {
		return err
	}
	if err = c.VerifyContainersUniqueness(ctx); err != nil {
		return err
	}
	if err = c.verifyVirtSupport(); err != nil {
		return err
	}
	if err = c.verifyHostIfaces(); err != nil {
		return err
	}
	return c.VerifyImages(ctx)
}

// VerifyBridgeExists verifies if every node of kind=bridge/ovs-bridge exists on the lab host
func (c *CLab) verifyBridgesExist() error {
	for name, node := range c.Nodes {
		if node.Config().Kind == nodes.NodeKindBridge || node.Config().Kind == nodes.NodeKindOVS {
			if _, err := netlink.LinkByName(name); err != nil {
				return fmt.Errorf("bridge %s is referenced in the endpoints section but was not found in the default network namespace", name)
			}
		}
	}
	return nil
}

func (c *CLab) verifyLinks() error {
	endpoints := map[string]struct{}{}
	// dups accumulates duplicate links
	dups := []string{}
	for _, lc := range c.Config.Topology.Links {
		for _, e := range lc.Endpoints {
			if err := checkEndpoint(e); err != nil {
				return err
			}
			if _, ok := endpoints[e]; ok {
				dups = append(dups, e)
			}
			endpoints[e] = struct{}{}
		}
	}
	if len(dups) != 0 {
		return fmt.Errorf("endpoints %q appeared more than once in the links section of the topology file", dups)
	}
	return nil
}

// VerifyImages will check if image referred in the node config
// either pullable or is available in the local image store
func (c *CLab) VerifyImages(ctx context.Context) error {

	images := make(map[string]string)

	for _, node := range c.Nodes {

		for _, imageName := range node.GetImages() {
			if imageName == "" {
				return fmt.Errorf("missing required image for node %q", node.Config().ShortName)
			}
			images[imageName] = node.GetRuntime().GetName()
		}

	}

	for image, runtimeName := range images {
		err := c.Runtimes[runtimeName].PullImageIfRequired(ctx, image)
		if err != nil {
			return err
		}
	}
	return nil
}

// VerifyContainersUniqueness ensures that nodes defined in the topology do not have names of the existing containers
// additionally it checks that the lab name is unique and no containers are currently running with the same lab name label
func (c *CLab) VerifyContainersUniqueness(ctx context.Context) error {
	nctx, cancel := context.WithTimeout(ctx, c.timeout)
	defer cancel()

	containers, err := c.ListContainers(nctx, nil)
	if err != nil {
		return err
	}

	if len(containers) == 0 {
		return nil
	}

	dups := []string{}
	for _, n := range c.Nodes {
		for _, cnt := range containers {
			if "/"+n.Config().LongName == cnt.Names[0] {
				dups = append(dups, n.Config().LongName)
			}
		}
	}
	if len(dups) != 0 {
		return fmt.Errorf("containers %q already exist. Add '--reconfigure' flag to the deploy command to first remove the containers and then deploy the lab", dups)
	}

	// check that none of the existing containers has a label that matches
	// the lab name of a currently deploying lab
	// this ensures lab uniqueness
	for _, cnt := range containers {
		if cnt.Labels["containerlab"] == c.Config.Name {
			return fmt.Errorf("the '%s' lab has already been deployed. Destroy the lab before deploying a lab with the same name", c.Config.Name)
		}
	}

	return nil
}

// verifyHostIfaces ensures that host interfaces referenced in the topology
// do not exist already in the root namespace
// and ensure that nodes that are configured with host networking mode do not have any interfaces defined
func (c *CLab) verifyHostIfaces() error {
	for _, l := range c.Links {
		if l.A.Node.ShortName == "host" {
			if nl, _ := netlink.LinkByName(l.A.EndpointName); nl != nil {
				return fmt.Errorf("host interface %s referenced in topology already exists", l.A.EndpointName)
			}
		}
		if l.A.Node.NetworkMode == "host" {
			return fmt.Errorf("node '%s' is defined with host network mode, it can't have any links. Remove '%s' node links from the topology definition",
				l.A.Node.ShortName, l.A.Node.ShortName)
		}
		if l.B.Node.ShortName == "host" {
			if nl, _ := netlink.LinkByName(l.B.EndpointName); nl != nil {
				return fmt.Errorf("host interface %s referenced in topology already exists", l.B.EndpointName)
			}
		}
		if l.B.Node.NetworkMode == "host" {
			return fmt.Errorf("node '%s' is defined with host network mode, it can't have any links. Remove '%s' node links from the topology definition",
				l.B.Node.ShortName, l.B.Node.ShortName)
		}
	}
	return nil
}

// verifyRootNetnsInterfaceUniqueness ensures that interafaces that appear in the root ns (bridge, ovs-bridge and host)
// are uniquely defined in the topology file
func (c *CLab) verifyRootNetnsInterfaceUniqueness() error {
	rootNsIfaces := map[string]struct{}{}
	for _, l := range c.Links {
		endpoints := [2]*types.Endpoint{l.A, l.B}
		for _, e := range endpoints {
			if e.Node.Kind == nodes.NodeKindBridge || e.Node.Kind == nodes.NodeKindOVS || e.Node.Kind == nodes.NodeKindHOST {
				if _, ok := rootNsIfaces[e.EndpointName]; ok {
					return fmt.Errorf(`interface %s defined for node %s has already been used in other bridges, ovs-bridges or host interfaces.
					Make sure that nodes of these kinds use unique interface names`, e.EndpointName, e.Node.ShortName)
				}
				rootNsIfaces[e.EndpointName] = struct{}{}
			}
		}
	}
	return nil
}

// verifyVirtSupport checks if virtualization supported by vcpu if vrnetlab nodes are used
func (c *CLab) verifyVirtSupport() error {
	virtNeeded := false
	for _, n := range c.Nodes {
		if strings.HasPrefix(n.Config().Kind, "vr-") {
			virtNeeded = true
			break
		}
	}
	if !virtNeeded {
		return nil
	}
	f, err := os.Open("/proc/cpuinfo")
	if err != nil {
		return err
	}
	defer f.Close()

	scanner := bufio.NewScanner(f)

	for scanner.Scan() {
		if strings.Contains(scanner.Text(), "vmx") || strings.Contains(scanner.Text(), "svm") {
			return nil
		}
	}

	if err := scanner.Err(); err != nil {
		return err
	}

	return fmt.Errorf("virtualization seems to be not supported and it is required by vrnetlab routers. Check if virtualization can been enabled")
}

// checkEndpoint runs checks on the endpoint syntax
func checkEndpoint(e string) error {
	split := strings.Split(e, ":")
	if len(split) != 2 {
		return fmt.Errorf("malformed endpoint definition: %s", e)
	}
	if split[1] == "eth0" {
		return fmt.Errorf("eth0 interface can't be used in the endpoint definition as it is added by docker automatically: '%s'", e)
	}
	return nil
}

//resolvePath resolves a string path by expanding `~` to home dir or getting Abs path for the given path
func resolvePath(p string) (string, error) {
	if p == "" {
		return "", nil
	}
	var err error
	switch {
	// resolve ~/ path
	case p[0] == '~':
		p, err = homedir.Expand(p)
		if err != nil {
			return "", err
		}
	default:
		p, err = filepath.Abs(p)
		if err != nil {
			return "", err
		}
	}
	return p, nil
}

// resolveBindPaths resolves the host paths in a bind string, such as /hostpath:/remotepath(:options) string
// it allows host path to have `~` and returns absolute path for a relative path
// if the host path doesn't exist, the error will be returned
func resolveBindPaths(binds []string, nodedir string) error {
	for i := range binds {
		// host path is a first element in a /hostpath:/remotepath(:options) string
		elems := strings.Split(binds[i], ":")

		r := strings.NewReplacer("$nodeDir", nodedir)
		hp := r.Replace(elems[0])

		hp, err := resolvePath(hp)
		if err != nil {
			return err
		}

		_, err = os.Stat(hp)
		if err != nil {
			// check if the hostpath mount has a reference to ansible-inventory.yml
			// if that is the case, we do not emit an error on missing file, since this file
			// will be created by containerlab upon lab deployment
			labdir := filepath.Base(filepath.Dir(nodedir))
			s := strings.Split(hp, string(os.PathSeparator))
			// creating a path from last two elements of a resolved host path
			h := filepath.Join(s[len(s)-2], s[len(s)-1])
			if h != filepath.Join(labdir, "ansible-inventory.yml") {
				return fmt.Errorf("failed to verify bind path: %v", err)
			}
		}
		elems[0] = hp
		binds[i] = strings.Join(elems, ":")
	}
	return nil
}

// CheckResources runs container host resources check
func (c *CLab) CheckResources() error {
	vcpu := runtime.NumCPU()
	log.Debugf("Number of vcpu: %d", vcpu)
	if vcpu < 2 {
		log.Warn("Only 1 vcpu detected on this container host. Most containerlab nodes require at least 2 vcpu")
	}
	freeMemG := sysMemory("free") / 1024 / 1024 / 1024
	if freeMemG < 1 {
		log.Warnf("it appears that container host has low memory available: ~%dGi. This might lead to runtime errors. Consider freeing up more memory.", freeMemG)
	}
	return nil
}

// sets defaults after the topology has been parsed
func (c *CLab) setDefaults() {
	for _, n := range c.Nodes {

		// Injecting the env var with expected number of links
		numLinks := map[string]string{
			types.CLAB_ENV_INTFS: fmt.Sprintf("%d", len(n.Config().Endpoints)),
		}
		n.Config().Env = utils.MergeStringMaps(n.Config().Env, numLinks)

	}
}

// sysMemory reports on total installed or free memory (in bytes)
// used from https://github.com/pbnjay/memory
func sysMemory(v string) uint64 {
	in := &syscall.Sysinfo_t{}
	err := syscall.Sysinfo(in)
	if err != nil {
		return 0
	}
	var m uint64
	// If this is a 32-bit system, then these fields are
	// uint32 instead of uint64.
	// So we always convert to uint64 to match signature.
	switch v {
	case "total":
		m = uint64(in.Totalram) * uint64(in.Unit)
	case "free":
		m = uint64(in.Freeram) * uint64(in.Unit)
	}
	return m
}

// returns nodeCfg.ShortName based on the provided containerName and labName
func getShortName(labName, containerName string) (string, error) {
	result := strings.Split(containerName, "-"+labName+"-")
	if len(result) != 2 {
		return "", fmt.Errorf("failed to parse container name %q", containerName)
	}
	return result[1], nil
}<|MERGE_RESOLUTION|>--- conflicted
+++ resolved
@@ -231,6 +231,7 @@
 		Runtime:         c.Config.Topology.GetNodeRuntime(nodeName),
 		CPU:             c.Config.Topology.GetNodeCPU(nodeName),
 		RAM:             c.Config.Topology.GetNodeRAM(nodeName),
+		StartupDelay:    c.Config.Topology.GetNodeStartupDelay(nodeName),
 	}
 
 	log.Debugf("node config: %+v", nodeCfg)
@@ -240,14 +241,8 @@
 	if err != nil {
 		return nil, err
 	}
-<<<<<<< HEAD
-	// Get optional startup delay
-	// JvB note this code could be refactored to lookup the node once, instead of
-	// every GetNodeXXX method
-	nodeCfg.StartupDelay = c.Config.Topology.GetNodeStartupDelay(nodeCfg.ShortName)
-=======
+
 	nodeCfg.EnforceStartupConfig = c.Config.Topology.GetNodeEnforceStartupConfig(nodeCfg.ShortName)
->>>>>>> 9c63bd68
 
 	// initialize license field
 	nodeCfg.License, err = c.Config.Topology.GetNodeLicense(nodeCfg.ShortName)
